--- conflicted
+++ resolved
@@ -316,11 +316,7 @@
         shift = np.max(shorter_t_domain)+1
         combined_domain = list(shorter_t_domain) + list(shorter_t_domain+shift) + [-1]
         combined_probs = list(shorter_pdf_corr*self.model.dt) + list(shorter_pdf_err*self.model.dt) + [self.prob_undecided()]
-<<<<<<< HEAD
-        if np.sum(combined_probs) != 1:
-=======
         if np.abs(np.sum(combined_probs)-1) >= .0001:
->>>>>>> 7272e630
             print("Warning, distribution sums to %f rather than 1" % np.sum(combined_probs))
         samp = np.random.choice(combined_domain, p=combined_probs, replace=True, size=k)
         undecided = np.sum(samp==-1)
