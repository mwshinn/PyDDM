import unittest
from unittest import TestCase, main
from string import ascii_letters
import numpy as np
from itertools import groupby
from math import fsum
import pandas
import copy
import scipy.stats

from numpy import asarray as aa

import pyddm as ddm

import paranoid
paranoid.settings.Settings.set(enabled=True)

def fails(f, exception=BaseException):
    failed = False
    try:
        f()
    except exception as e:
        failed = True
    if failed == False:
        raise ValueError("Error, function did not fail")

class TestDependences(TestCase):
    def setUp(self):
        """Create fake models which act like models but are actually much simpler."""
        # Fake model which solves to be a uniform distribution
        class FakeUniformModel(ddm.Model):
            def solve(self, conditions={}, *args, **kwargs):
                choice_upper = self.t_domain()*0+.4/len(self.t_domain())
                choice_lower = self.t_domain()*0+.4/len(self.t_domain())
                undec = self.x_domain(conditions=conditions)*0+.2/len(self.x_domain(conditions=conditions))
                return ddm.Solution(choice_upper, choice_lower, self, conditions, undec)
        FakeUniformModel.solve_analytical = FakeUniformModel.solve
        FakeUniformModel.solve_numerical = FakeUniformModel.solve
        FakeUniformModel.solve_numerical_cn = FakeUniformModel.solve
        FakeUniformModel.solve_numerical_implicit = FakeUniformModel.solve
        FakeUniformModel.solve_numerical_explicit = FakeUniformModel.solve
        self.FakeUniformModel = FakeUniformModel
        # Fake model which solves to be a single point
        class FakePointModel(ddm.Model):
            def solve(self, conditions={}, *args, **kwargs):
                choice_upper = self.t_domain()*0
                choice_upper[1] = 1/256
                choice_lower = self.t_domain()*0
                choice_lower[1] = 255/256
                return ddm.Solution(choice_upper, choice_lower, self, conditions)
        FakePointModel.solve_analytical = FakePointModel.solve
        FakePointModel.solve_numerical = FakePointModel.solve
        FakePointModel.solve_numerical_cn = FakePointModel.solve
        FakePointModel.solve_numerical_implicit = FakePointModel.solve
        FakePointModel.solve_numerical_explicit = FakePointModel.solve
        self.FakePointModel = FakePointModel
        # Fake model which has all trials undecided
        class FakeUndecidedModel(ddm.Model):
            def solve(self, conditions={}, *args, **kwargs):
                choice_upper = self.t_domain()*0
                choice_lower = self.t_domain()*0
                undec = self.x_domain(conditions=conditions)*0+1/len(self.x_domain(conditions=conditions))
                return ddm.Solution(choice_upper, choice_lower, self, conditions, undec)
        FakeUndecidedModel.solve_analytical = FakeUndecidedModel.solve
        FakeUndecidedModel.solve_numerical = FakeUndecidedModel.solve
        FakeUndecidedModel.solve_numerical_cn = FakeUndecidedModel.solve
        FakeUndecidedModel.solve_numerical_implicit = FakeUndecidedModel.solve
        FakeUndecidedModel.solve_numerical_explicit = FakeUndecidedModel.solve
        self.FakeUndecidedModel = FakeUndecidedModel
    def test_Dependence_spec(self):
        """Ensure classes can inherit properly from Dependence"""
        # Instantiating directly fails
        fails(lambda : ddm.models.Dependence())
        # Fails without all properties
        class TestDepFail1(ddm.models.Dependence):
            pass
        fails(lambda : TestDepFail1())
        class TestDepFail2(ddm.models.Dependence):
            depname = "Depname"
        fails(lambda : TestDepFail2())
        class TestDepFail3(ddm.models.Dependence):
            depname = "Depname"
            name = "Name"
        fails(lambda : TestDepFail3())
        class TestDep(ddm.models.Dependence):
            depname = "Depname"
            name = "Name"
            required_parameters = []
        assert TestDep() is not None
    def test_Dependence_derived(self):
        """Ensure derived classes handle parameters properly"""
        class TestDep(ddm.models.Dependence):
            depname = "Test dependence"
        class TestDepComp(TestDep):
            name = "Test component"
            required_parameters = ["testparam1", "testparam2"]
            default_parameters = {"testparam2" : 10}
        # Not all params specified
        fails(lambda : TestDepComp())
        # Using default parameter
        assert TestDepComp(testparam1=5) is not None
        # Overriding the default parameter
        tdc = TestDepComp(testparam1=3, testparam2=4)
        assert tdc.testparam1 == 3
        assert tdc.testparam2 == 4
        assert tdc.required_conditions == []
        # Ensure class static variable holds
        tdc = TestDepComp(testparam1=7)
        assert tdc.testparam1 == 7
        assert tdc.testparam2 == 10
    def test_DependenceUses(self):
        """Test the _uses function and its cache"""
        class TestDrift(ddm.models.Drift):
            name = "Test"
            required_parameters = []
            def get_drift(self, x, t, **kwargs):
                return 0
        class TestDriftX(ddm.models.Drift):
            name = "TestX"
            required_parameters = []
            def get_drift(self, x, t, **kwargs):
                return x
        class TestDriftT(ddm.models.Drift):
            name = "TestT"
            required_parameters = []
            def get_drift(self, x, t, **kwargs):
                return t
        class TestDriftXT(ddm.models.Drift):
            name = "TestXT"
            required_parameters = []
            def get_drift(self, x, t, **kwargs):
                return t + x
        td = TestDrift()
        tdx = TestDriftX()
        tdt = TestDriftT()
        tdxt = TestDriftXT()
        assert not td._uses_x() and not td._uses_t()
        assert tdx._uses_x() and not tdx._uses_t()
        assert not tdt._uses_x() and tdt._uses_t()
        assert tdxt._uses_x() and tdxt._uses_t()
    def test_DriftReduces(self):
        """DriftLinear reduces to DriftConstant when x and t are 0"""
        drift_constant_instances = [e for e in ddm.models.DriftConstant._generate()]
        for cinst in drift_constant_instances:
            linst = ddm.models.DriftLinear(drift=cinst.get_drift(t=0), x=0, t=0)
            for t in [0, .1, .5, 1, 2, 10]:
                assert linst.get_drift(t=t, x=1) == cinst.get_drift(t=t, x=1)
    def test_NoiseReduces(self):
        """NoiseLinear reduces to NoiseConstant when x and t are 0"""
        noise_constant_instances = [e for e in ddm.models.NoiseConstant._generate()]
        for cinst in noise_constant_instances:
            linst = ddm.models.NoiseLinear(noise=cinst.get_noise(t=0), x=0, t=0)
            for t in [0, .1, .5, 1, 2, 10]:
                assert linst.get_noise(t=t, x=1) == cinst.get_noise(t=t, x=1)
    def test_ICArbitrary(self):
        """Arbitrary starting conditions from a distribution"""
        # Make sure we get out the same distribution we put in
        m = ddm.Model()
        unif = ddm.models.ICUniform()
        unif_a = ddm.models.ICArbitrary(unif.get_IC(m.x_domain({})))
        assert np.all(unif.get_IC(m.x_domain({})) == unif_a.get_IC(m.x_domain({})))
        point = ddm.models.ICPointSourceCenter()
        point_a = ddm.models.ICArbitrary(point.get_IC(m.x_domain({})))
        assert np.all(point.get_IC(m.x_domain({})) == point_a.get_IC(m.x_domain({})))
        # Make sure the distribution integrates to 1
        fails(lambda : ddm.models.ICArbitrary(aa([.1, .1, 0, 0, 0])))
        fails(lambda : ddm.models.ICArbitrary(aa([0, .6, .6, 0])))
        assert ddm.models.ICArbitrary(aa([1]))
    def test_ICRange(self):
        """Uniform distribution of starting conditions of arbitrary size centered at 0"""
        # Make sure it is the same as uniform in the limiting case
        icrange = ddm.models.ICRange(sz=1)
        icunif = ddm.models.ICUniform()
        params = dict(x=np.arange(-1, 1.0001, .01), dx=.01)
        assert np.all(np.isclose(icunif.get_IC(**params), icrange.get_IC(**params)))
        # Make sure it is the same as point source center when sz=0
        icpsc = ddm.models.ICPointSourceCenter()
        icrange = ddm.models.ICRange(sz=0)
        assert np.all(np.isclose(icpsc.get_IC(**params), icrange.get_IC(**params)))
        # For intermediate values, there should only be two values
        # generated, and it should be symmetric
        icrange = ddm.models.ICRange(sz=.444)
        ic = icrange.get_IC(x=np.arange(-.48, .48001, .02), dx=.02)
        assert np.all(np.isclose(ic, ic[::-1]))
        assert len(set(ic)) == 2
    def test_ICGaussian(self):
        """Gaussian distribution of starting conditions centered at 0"""
        # Make sure it integrates to 1
        icgauss1 = ddm.models.ICGaussian(stdev=.1)
        icgauss2 = ddm.models.ICGaussian(stdev=.9)
        params = dict(x=np.arange(-1, 1.0001, .01), dx=.01)
        assert np.all(np.isclose(np.sum(icgauss1.get_IC(**params)), 1))
        assert np.all(np.isclose(np.sum(icgauss2.get_IC(**params)), 1))
    def test_OverlayNone(self):
        """No overlay"""
        s = ddm.Model().solve()
        assert s == ddm.models.OverlayNone().apply(s)
        s = self.FakeUniformModel().solve()
        assert s == ddm.models.OverlayNone().apply(s)
        s = self.FakePointModel().solve()
        assert s == ddm.models.OverlayNone().apply(s)
    def test_OverlayUniformMixture(self):
        """Uniform mixture model overlay: a uniform distribution plus the model's solved distribution"""
        # Do nothing with 0 probability
        s = ddm.Model(drift=ddm.models.DriftConstant(drift=1)).solve()
        smix = ddm.models.OverlayUniformMixture(umixturecoef=0).apply(s)
        assert s == smix
        # With mixture coef 1, integrate to 1
        s = ddm.Model(drift=ddm.models.DriftConstant(drift=2), noise=ddm.models.NoiseConstant(noise=3)).solve()
        smix = ddm.models.OverlayUniformMixture(umixturecoef=1).apply(s)
        assert np.isclose(np.sum(smix.choice_upper) + np.sum(smix.choice_lower), 1, atol=1e-4)
        # Should not change uniform distribution
        s = self.FakeUniformModel(dt=.001).solve()
        assert s == ddm.models.OverlayUniformMixture(umixturecoef=.2).apply(s)
        # Don't change total probability
        s = ddm.Model(drift=ddm.models.DriftConstant(drift=1)).solve()
        smix = ddm.models.OverlayUniformMixture(umixturecoef=.2).apply(s)
        assert np.isclose(np.sum(s.choice_upper) + np.sum(s.choice_lower),
                          np.sum(smix.choice_upper) + np.sum(smix.choice_lower))

    def test_OverlayPoissonMixture(self):
        """Poisson mixture model overlay: an exponential distribution plus the model's solved distribution"""
        # Do nothing with mixture coef 0
        s = ddm.Model(drift=ddm.models.DriftConstant(drift=1)).solve()
        smix = ddm.models.OverlayPoissonMixture(pmixturecoef=0, rate=1).apply(s)
        assert s == smix
        # With mixture coef 1, integrate to 1
        s = ddm.Model(drift=ddm.models.DriftConstant(drift=2), noise=ddm.models.NoiseConstant(noise=3)).solve()
        smix = ddm.models.OverlayPoissonMixture(pmixturecoef=1, rate=10).apply(s)
        assert np.isclose(np.sum(smix.choice_upper) + np.sum(smix.choice_lower), 1)
        # Should be monotonic decreasing on uniform distribution
        s = self.FakeUniformModel(dt=.001).solve()
        smix = ddm.models.OverlayPoissonMixture(pmixturecoef=.2, rate=1).apply(s)
        assert np.all([smix.choice_upper[i-1]-smix.choice_upper[i] > 0 for i in range(1, len(smix.choice_upper))])
        assert np.all([smix.choice_lower[i-1]-smix.choice_lower[i] > 0 for i in range(1, len(smix.choice_lower))])
        # Don't change total probability
        s = ddm.Model(ddm.models.DriftConstant(drift=1)).solve()
        smix = ddm.models.OverlayPoissonMixture(pmixturecoef=.2, rate=7).apply(s)
        assert np.isclose(np.sum(s.choice_upper) + np.sum(s.choice_lower),
                          np.sum(smix.choice_upper) + np.sum(smix.choice_lower))
    def test_OverlayNonDecision(self):
        """Non-decision time shifts the histogram"""
        # Should do nothing with no shift
        s = ddm.Model().solve(conditions={"amount": 2})
        assert s == ddm.models.OverlayNonDecision(nondectime=0).apply(s)
        # Shifts a single point distribution
        s = self.FakePointModel(dt=.01).solve(conditions={"amount": 2})
        sshift = ddm.models.OverlayNonDecision(nondectime=.01).apply(s)
        assert s.choice_upper[1] == sshift.choice_upper[2]
        assert s.choice_lower[1] == sshift.choice_lower[2]
        # Shift the other way
        s = self.FakePointModel(dt=.01).solve(conditions={"amount": 2})
        sshift = ddm.models.OverlayNonDecision(nondectime=-.01).apply(s)
        assert s.choice_upper[1] == sshift.choice_upper[0]
        assert s.choice_lower[1] == sshift.choice_lower[0]
        # Truncate when time bin doesn't align
        s = self.FakePointModel(dt=.01).solve(conditions={"amount": 2})
        sshift = ddm.models.OverlayNonDecision(nondectime=.019).apply(s)
        assert s.choice_upper[1] == sshift.choice_upper[2]
        assert s.choice_lower[1] == sshift.choice_lower[2]
        # Test subclassing
        class OverlayNonDecisionCondition(ddm.models.OverlayNonDecision):
            name = "condition_nondecision"
            required_parameters = ["nondectime"]
            required_conditions = ["amount"]
            def get_nondecision_time(self, conditions):
                return conditions['amount'] * self.nondectime
        sshift = ddm.models.OverlayNonDecision(nondectime=.02).apply(s)
        sshift2 = OverlayNonDecisionCondition(nondectime=.01).apply(s)
        assert np.all(sshift.choice_upper == sshift2.choice_upper)
        assert np.all(sshift.choice_lower == sshift2.choice_lower)
        
    def test_OverlayNonDecisionUniform(self):
        """Uniform-distributed non-decision time shifts the histogram"""
        # Should give the same results as OverlayNonDecision when halfwidth=0
        s = ddm.Model().solve(conditions={"amount": 2})
        for nondectime in [0, -.1, .01, .0099, .011111, 1]:
            ndunif = ddm.models.OverlayNonDecisionUniform(nondectime=nondectime, halfwidth=0).apply(s)
            ndpoint = ddm.models.OverlayNonDecision(nondectime=nondectime).apply(s)
            assert np.all(np.isclose(ndunif.choice_upper, ndpoint.choice_upper)), (nondectime, list(ndunif.choice_upper), list(ndpoint.choice_upper))
            assert np.all(np.isclose(ndunif.choice_lower, ndpoint.choice_lower))
        # Simple shift example
        s = self.FakePointModel(dt=.01).solve(conditions={"amount": 2})
        sshift = ddm.models.OverlayNonDecisionUniform(nondectime=.02, halfwidth=.01).apply(s)
        assert sshift.choice_upper[2] == sshift.choice_upper[3] == sshift.choice_upper[4]
        assert sshift.choice_lower[2] == sshift.choice_lower[3] == sshift.choice_lower[4]
        assert sshift.choice_upper[0] == sshift.choice_upper[1] == sshift.choice_upper[5] == 0
        assert sshift.choice_lower[0] == sshift.choice_lower[1] == sshift.choice_lower[5] == 0
        # Off-boundary and behind 0 example
        s = self.FakePointModel(dt=.01).solve(conditions={"amount": 2})
        sshift = ddm.models.OverlayNonDecisionUniform(nondectime=.021111, halfwidth=.033333).apply(s)
        assert sshift.choice_upper[0] == sshift.choice_upper[1]
        assert sshift.choice_lower[0] == sshift.choice_lower[1]
        assert len(set(sshift.choice_upper)) == 2
        assert len(set(sshift.choice_lower)) == 2
        # Test subclassing
        class OverlayNonDecisionUniformCondition(ddm.models.OverlayNonDecisionUniform):
            name = "condition_uniform_nondecision"
            required_parameters = ["nondectime", "halfwidth"]
            required_conditions = ["amount"]
            def get_nondecision_time(self, conditions):
                return conditions['amount'] * self.nondectime
        sshift = ddm.models.OverlayNonDecisionUniform(nondectime=.02, halfwidth=.01).apply(s)
        sshift2 = OverlayNonDecisionUniformCondition(nondectime=.01, halfwidth=.01).apply(s)
        assert np.all(sshift.choice_upper == sshift2.choice_upper)
        assert np.all(sshift.choice_lower == sshift2.choice_lower)
    def test_OverlayNonDecisionGamma(self):
        """Gamma-distributed non-decision time shifts the histogram"""
        # Should get back a gamma distribution from a delta spike
        s = self.FakePointModel(dt=.01).solve(conditions={"amount": 2})
        sshift = ddm.models.OverlayNonDecisionGamma(nondectime=.01, shape=1.3, scale=.002).apply(s)
        gamfn = scipy.stats.gamma(a=1.3, scale=.002).pdf(s.model.t_domain()[0:-2])
        assert np.all(np.isclose(sshift.choice_upper[2:], gamfn/np.sum(gamfn)*s.choice_upper[1]))
        assert np.all(np.isclose(sshift.choice_lower[2:], gamfn/np.sum(gamfn)*s.choice_lower[1]))
        # Test subclassing
        class OverlayNonDecisionGammaCondition(ddm.models.OverlayNonDecisionGamma):
            name = "condition_gamma_nondecision"
            required_parameters = ["nondectime", "shape", "scale"]
            required_conditions = ["amount"]
            def get_nondecision_time(self, conditions):
                return conditions['amount'] * self.nondectime
        sshift = ddm.models.OverlayNonDecisionGamma(nondectime=.02, shape=1.3, scale=.002).apply(s)
        sshift2 = OverlayNonDecisionGammaCondition(nondectime=.01, shape=1.3, scale=.002).apply(s)
        assert np.all(sshift.choice_upper == sshift2.choice_upper)
        assert np.all(sshift.choice_lower == sshift2.choice_lower)
    def test_OverlaySimplePause(self):
        """Pause at some point in the trial and then continue, leaving 0 probability in the gap"""
        # Should do nothing with no shift
        s = ddm.Model().solve()
        assert s == ddm.models.OverlaySimplePause(pausestart=.4, pausestop=.4).apply(s)
        # Shift should make a gap in the uniform model
        s = self.FakeUniformModel().solve()
        smix = ddm.models.OverlaySimplePause(pausestart=.3, pausestop=.6).apply(s)
        assert len(set(smix.choice_upper).union(set(smix.choice_lower))) == 2
        assert len(list(groupby(smix.choice_upper))) == 3 # Looks like ----____----------
        # Should start with 0 and then go to constant with pausestart=.3
        s = self.FakeUniformModel(dt=.01).solve()
        smix = ddm.models.OverlaySimplePause(pausestart=0, pausestop=.05).apply(s)
        assert len(set(smix.choice_upper).union(set(smix.choice_lower))) == 2
        assert len(list(groupby(smix.choice_upper))) == 2 # Looks like ____----------
        assert np.all(smix.choice_upper[0:5] == 0) and smix.choice_upper[6] != 0
        # Truncate when time bin doesn't align
        s = self.FakePointModel(dt=.01).solve()
        sshift = ddm.models.OverlaySimplePause(pausestart=.01, pausestop=.029).apply(s)
        assert s.choice_upper[1] == sshift.choice_upper[2]
        assert s.choice_lower[1] == sshift.choice_lower[2]
    def test_OverlayBlurredPause(self):
        """Like OverlaySimplePause but with a gamma distribution on delay times"""
        # Don't change total probability when there are no undecided responses
        s = ddm.Model(drift=ddm.models.DriftConstant(drift=1), T_dur=10).solve()
        smix = ddm.models.OverlayBlurredPause(pausestart=.3, pausestop=.6, pauseblurwidth=.1).apply(s)
        assert np.isclose(np.sum(s.choice_upper) + np.sum(s.choice_lower),
                          np.sum(smix.choice_upper) + np.sum(smix.choice_lower))
        # Make sure responses before the pause aren't affected
        s = self.FakePointModel(dt=.01).solve()
        sshift = ddm.models.OverlayBlurredPause(pausestart=.02, pausestop=.03, pauseblurwidth=.002).apply(s)
        assert s.choice_upper[1] == sshift.choice_upper[1] != 0
        assert s.choice_lower[1] == sshift.choice_lower[1] != 0
        # Make sure responses after look like a gamma distribution
        s = self.FakePointModel(dt=.01).solve()
        sshift = ddm.models.OverlayBlurredPause(pausestart=0, pausestop=.05, pauseblurwidth=.01).apply(s)
        positive = (sshift.choice_upper[2:] > sshift.choice_lower[1:-1]).astype(int) # Excluding first 0 point, should go from + to - slope only once
        assert positive[0] == 1 and positive[-1] == 0 and len(set(positive)) == 2
    def test_OverlayChain(self):
        """Combine multiple overlays in sequence"""
        # Combine with OverlayNone()
        s = self.FakePointModel(dt=.01).solve()
        o = ddm.models.OverlayChain(overlays=[
                ddm.models.OverlayNone(),
                ddm.models.OverlayNonDecision(nondectime=.01),
                ddm.models.OverlayNone()])
        sshift = o.apply(s)
        assert s.choice_upper[1] == sshift.choice_upper[2]
        assert s.choice_lower[1] == sshift.choice_lower[2]
        assert o.nondectime == .01
        o.nondectime = .3
        assert o.nondectime == .3
    def test_LossSquaredError(self):
        """Squared error loss function"""
        # Should be zero for empty sample when all undecided
        m = self.FakeUndecidedModel()
        s = ddm.Sample(aa([]), aa([]), undecided=1)
        assert ddm.models.LossSquaredError(sample=s, dt=m.dt, T_dur=m.T_dur).loss(m) == 0
        # Can also be determined precisely for the point model
        m = self.FakePointModel()
        sol = m.solve()
        err = ddm.models.LossSquaredError(sample=s, dt=m.dt, T_dur=m.T_dur).loss(m)
        assert np.isclose(err, np.sum(sol.choice_upper)**2 + np.sum(sol.choice_lower)**2)
    def test_LossLikelihood(self):
        """Likelihood loss function"""
        # We can calculate likelihood for this simple case
        m = self.FakePointModel(dt=.02)
        sol = m.solve()
        s = ddm.Sample(aa([.02]), aa([]))
        expected = -np.log(np.sum(sol.choice_upper)/m.dt)
        assert np.isclose(expected, ddm.models.LossLikelihood(sample=s, dt=m.dt, T_dur=m.T_dur).loss(m))
        # And for the uniform case we can assert equivalence
        m = self.FakeUniformModel()
        s1 = ddm.Sample(aa([.02, .05, .07, .12]), aa([.33, .21]))
        s2 = ddm.Sample(aa([.13, .1, .02]), aa([.66, .15, .89]))
        assert np.isclose(ddm.models.LossLikelihood(sample=s1, dt=m.dt, T_dur=m.T_dur).loss(m),
                          ddm.models.LossLikelihood(sample=s2, dt=m.dt, T_dur=m.T_dur).loss(m))
        # TODO I think this reveals we should be doing
        # (len(x_domain())-1) instead of len(x_domain()).  Multiple of 2 somewhere.
        # And it should not depend on dt since it is comparing to the pdf
        # m1 = self.FakeUniformModel(dt=.02)
        # m2 = self.FakeUniformModel(dt=.01)
        # print(m1.solve().pdf("_top"), m2.solve().pdf("_bottom"))
        # s = ddm.Sample(aa([.14, .1, .01]), aa([.66, .16, .89]))
        # assert np.isclose(ddm.models.LossLikelihood(sample=s, dt=m1.dt, T_dur=m1.T_dur).loss(m1),
        #                   ddm.models.LossLikelihood(sample=s, dt=m2.dt, T_dur=m2.T_dur).loss(m2))
    def test_BIC(self):
        """BIC loss function"""
        # -2*Likelihood == BIC for a sample size of 1
        m = self.FakePointModel(dt=.02)
        sol = m.solve()
        s = ddm.Sample(aa([.02]), aa([]))
        expected = -np.log(np.sum(sol.choice_upper)/m.dt)
        assert np.isclose(ddm.models.LossBIC(sample=s, dt=m.dt, T_dur=m.T_dur, nparams=1, samplesize=1).loss(m),
                          2*ddm.models.LossLikelihood(sample=s, dt=m.dt, T_dur=m.T_dur).loss(m))


class TestSample(TestCase):
    def setUp(self):
        # You need some gymnastics to get numpy to accept an array of
        # same-length tuples
        _tuple_same_length = np.empty(3, dtype=object)
        _tuple_same_length[:] = [(3,1,2), (3,3,3), (5,4,3)]
        self.samps = {
            # Empty sample
            "empty": ddm.Sample(aa([]), aa([]), 0),
            # Simple sample
            "simple": ddm.Sample(aa([1, 2]), aa([.5, .7]), 0),
            # Sample with conditions
            "conds": ddm.Sample(aa([1, 2, 3]), aa([]), 0,
                                cond1=(aa([1, 1, 2]), aa([]))),
            # Sample with conditions as strings
            "condsstr": ddm.Sample(aa([1, 2, 3]), aa([]), 0,
                                cond1=(aa(["x", "yy", "z z z"]), aa([])), choice_names=("x", "Y with space")),
            # Sample with conditions as tuples
            "condstuple": ddm.Sample(aa([1, 2, 3]), aa([]), 0,
                                     cond1=(aa([(3, 1, 2), (5, 5), (1, 1, 1, 1, 1)], dtype=object), aa([]))),
            # Sample with conditions as tuples which are the same length
            "condstuplesame": ddm.Sample(aa([1, 2, 3]), aa([]), 0,
                                cond1=(_tuple_same_length, aa([]))),
            # Sample with conditions and explicitly showing undecided
            "condsexp": ddm.Sample(aa([1, 2, 3]), aa([]), 0,
                                   cond1=(aa([1, 1, 2]), aa([]), aa([]))),
            # Sample with undecided
            "undec": ddm.Sample(aa([1, 2]), aa([.5, .7]), 2),
            # Sample with undecided and conditions
            "undeccond": ddm.Sample(aa([1, 2, 3]), aa([]), 3,
                                    cond1=(aa([1, 1, 2]), aa([]), aa([2, 2, 1]))),
            # For the adding test
            "adda": ddm.Sample(aa([1, 2]), aa([2, 3, 2]), 3,
                               cond1=(aa(["a", "a"]), aa(["a", "b", "b"]), aa(["a", "b", "b"]))),
            "addb": ddm.Sample(aa([1.5, 2, 1]), aa([1, 2, 3, 1]), 1,
                               cond1=(aa(["b", "b", "c"]), aa(["c", "c", "c", "c"]), aa(["d"]))),
            # Two conditions
            "two": ddm.Sample(aa([1]), aa([2]), 1,
                               conda=(aa(["a"]), aa(["b"]), aa(["a"])),
                               condb=(aa([1]), aa([2]), aa([2]))),
        }
    def test_add(self):
        """Adding two samples together"""
        s1 = self.samps["adda"]
        s2 = self.samps["addb"]
        s = s1 + s2
        assert len(s) == 16
        assert s.condition_names() == ["cond1"]
        assert s.condition_values("cond1") == ["a", "b", "c", "d"]
        assert s.prob_undecided() == .25
        assert s.prob(1) == 5/16
        assert s.prob(0) == 7/16
        # Try to add to the empty sample
        assert self.samps["empty"] + self.samps["undec"] == self.samps["undec"]
        assert self.samps["empty"] + self.samps["simple"] == self.samps["simple"]
    def test_eqality(self):
        """Two samples are equal iff they are the same"""
        # Equality and inequality with multiple conditions
        assert self.samps["adda"] != self.samps["addb"]
        assert self.samps["adda"] == self.samps["adda"]
    def test_condition_values(self):
        """Condition_values method"""
        assert self.samps["conds"].condition_values("cond1") == [1, 2]
        assert self.samps["condsexp"].condition_values("cond1") == [1, 2]
        assert self.samps["undeccond"].condition_values("cond1") == [1, 2]
        assert self.samps["adda"].condition_values("cond1") == ["a", "b"]
        assert self.samps["addb"].condition_values("cond1") == ["b", "c", "d"]
        assert self.samps["two"].condition_values("conda") == ["a", "b"]
        assert self.samps["two"].condition_values("condb") == [1, 2]
    def test_condition_combinations(self):
        """Condition combinations are a cartesian product of condition values"""
        def identical_conditions(c1, c2):
            for cond in c1:
                if cond not in c2:
                    return False
            for cond in c2:
                if cond not in c1:
                    return False
            return True
        # If we want nothing
        assert self.samps["conds"].condition_combinations([]) == [{}]
        # If nothing matches
        assert self.samps["conds"].condition_combinations(["xyz"]) == [{}]
        # If we want everything
        assert identical_conditions(self.samps["conds"].condition_combinations(None), [{"cond1": 1}, {"cond1": 2}])
        # Limit to one condition
        assert identical_conditions(self.samps["conds"].condition_combinations(["cond1"]), [{"cond1": 1}, {"cond1": 2}])
        # More conditions
        conds_two = self.samps["two"].condition_combinations()
        exp_conds_two = [{"conda": "a", "condb": 1},
                         {"conda": "b", "condb": 2},
                         {"conda": "a", "condb": 2}]
        assert identical_conditions(conds_two, exp_conds_two)
    def test_pdfs(self):
        """Produce valid distributions which sum to one"""
        dt = .02
        for n,s in self.samps.items():
            if n == "empty": continue
            assert np.isclose(fsum([fsum(s.pdf("_top", T_dur=4, dt=dt))*dt, fsum(s.pdf("_bottom", T_dur=4, dt=dt))*dt, s.prob_undecided()]), 1)
            assert np.isclose(fsum(s.pdf("_top", T_dur=4, dt=dt)*dt), s.prob("_top"))
            assert np.isclose(fsum(s.pdf("_bottom", T_dur=4, dt=dt)*dt), s.prob("_bottom"))
            if s.choice_names == ("correct", "error"):
                assert s.mean_decision_time() > 0
            if s.prob_undecided() == 0:
                assert s.prob("_top") == s.prob_forced("_top")
                assert s.prob("_bottom") == s.prob_forced("_bottom")
            assert len(s.pdf("_top", T_dur=4, dt=dt)) == len(s.t_domain(T_dur=4, dt=dt))
            s.cdf("_top")
            s.cdf("_bottom")
    def test_iter(self):
        """The iterator .items() goes through correct or error trials and their conditions"""
        itr = self.samps["conds"].items("_top")
        assert next(itr) == (1, {"cond1": 1})
        assert next(itr) == (2, {"cond1": 1})
        assert next(itr) == (3, {"cond1": 2})
        fails(lambda : next(itr), StopIteration)
        itr = self.samps["two"].items(correct=False)
        assert next(itr) == (2, {"conda": "b", "condb": 2})
        # Create a list to make sure we don't iterate past the end
        list(self.samps["conds"].items(correct=True))
        list(self.samps["conds"].items(correct=False))
        fails(lambda : list(self.samps["condsstr"].items(correct=True)))
        list(self.samps["condsstr"].items("_top"))
        list(self.samps["condsstr"].items(1))
        list(self.samps["condsstr"].items(0))
        list(self.samps["condsstr"].items(2))
        list(self.samps["condsstr"].items("_bottom"))
        list(self.samps["condsstr"].items("x"))
        list(self.samps["condsstr"].items("Y with space"))
    def test_subset(self):
        """Filter a sample by some conditions"""
        # Basic access
        assert len(self.samps['conds'].subset(cond1=2)) == 1
        assert len(self.samps['condsstr'].subset(cond1="z z z")) == 1
        assert len(self.samps['condstuple'].subset(cond1=(3,1,2))) == 1
        assert len(self.samps['condstuplesame'].subset(cond1=(3,1,2))) == 1
        # The elements being accessed
        assert list(self.samps['conds'].subset(cond1=1).choice_upper) == [1, 2]
        # An empty subset with two conditions
        assert len(self.samps['two'].subset(conda="b", condb=1)) == 0
        # A non-epty subset with two conditions
        assert len(self.samps['two'].subset(conda="a", condb=1)) == 1
        # Querying only one condition when more conditions exist
        assert len(self.samps['two'].subset(conda="a")) == 2
        # Query by list
        assert len(self.samps['two'].subset(conda=["a", "z"])) == 2
        # Query by function
        assert len(self.samps['two'].subset(conda=lambda x : True if x=="a" else False)) == 2
    def test_from_numpy_array(self):
        """Create a sample from a numpy array"""
        simple_ndarray = np.asarray([[1, 1], [.5, 0], [.7, 0], [2, 1]])
        assert ddm.Sample.from_numpy_array(simple_ndarray, []) == self.samps['simple']
        conds_ndarray = np.asarray([[1, 1, 1], [2, 1, 1], [3, 1, 2]])
        assert ddm.Sample.from_numpy_array(conds_ndarray, ["cond1"]) == self.samps['conds']
        assert ddm.Sample.from_numpy_array(conds_ndarray, ["cond1"]) == self.samps['condsexp']
    def test_from_pandas(self):
        """Create a sample from a pandas dataframe"""
        simple_df = pandas.DataFrame({'corr': [1, 0, 0, 1], 'resptime': [1, .5, .7, 2]})
        print(simple_df)
        assert ddm.Sample.from_pandas_dataframe(simple_df, 'resptime', 'corr') == self.samps['simple']
        cond_df = pandas.DataFrame({'c': [1, 1, 1], 'rt': [1, 2, 3], 'cond1': [1, 1, 2]})
        assert ddm.Sample.from_pandas_dataframe(cond_df, 'rt', 'c') == self.samps['conds']
        assert ddm.Sample.from_pandas_dataframe(cond_df, correct_column_name='c', rt_column_name='rt') == self.samps['condsexp']
        assert ddm.Sample.from_pandas_dataframe(cond_df, choice_column_name='c', rt_column_name='rt') == self.samps['condsexp']
        assert ddm.Sample.from_pandas_dataframe(cond_df, choice_column_name='c', rt_column_name='rt', choice_names=("c", "d")) != self.samps['condsexp']
        condsstr_df = pandas.DataFrame({'c': [1, 1, 1], 'rt': [1, 2, 3], 'cond1': ["x", "yy", "z z z"]})
        assert ddm.Sample.from_pandas_dataframe(condsstr_df, 'rt', 'c', choice_names=("x", "Y with space")) == self.samps['condsstr']
    def test_to_pandas(self):
        for sname,s in self.samps.items():
            if s.undecided == 0:
                if sname == "condsstr":
                    assert s == ddm.Sample.from_pandas_dataframe(s.to_pandas_dataframe("a", "b"), "a", "b", choice_names=("x", "Y with space"))
                else:
                    assert s == ddm.Sample.from_pandas_dataframe(s.to_pandas_dataframe("a", "b"), "a", "b")
            else:
                assert len(s.choice_upper)+len(s.choice_lower) == len(s.to_pandas_dataframe("a", "b", drop_undecided=True))

class TestSolution(TestCase):
    def setUp(self):
        class DriftSimple(ddm.Drift):
            name = "Test drift"
            required_conditions = ['coher']
            required_parameters = []
            def get_drift(self, conditions, **kwargs):
                return conditions["coher"]
        class DriftSimpleStringArg(ddm.Drift):
            name = "Test drift"
            required_conditions = ['type']
            required_parameters = []
            def get_drift(self, conditions, **kwargs):
                if conditions['type'] == "a":
                    return .3
                else:
                    return .1
        class DriftSimpleTupleArg(ddm.Drift):
            name = "Test drift"
            required_conditions = ['cohs']
            required_parameters = []
            def get_drift(self, conditions, **kwargs):
                return conditions['cohs'][0]
        # No undecided
        self.quick_ana = ddm.Model(T_dur=2, dt=.02).solve_analytical()
        # Includes undecided
        self.quick_cn = ddm.Model(T_dur=.5).solve_numerical_cn()
        # Includes undecided
        self.quick_imp = ddm.Model(T_dur=.5).solve_numerical_implicit()
        # No undecided, with parameters
        self.params_ana = ddm.Model(drift=DriftSimple(), T_dur=2.5, dt=.005).solve_analytical({"coher": .3})
        # Includes undecided, with parameters
        self.params_cn = ddm.Model(drift=DriftSimple(), T_dur=.5).solve_numerical_cn(conditions={"coher": .1})
        # Includes undecided, with parameters
        self.params_imp = ddm.Model(drift=DriftSimple(), T_dur=.5).solve_numerical_implicit(conditions={"coher": .1})
        # Dependence with a string argument
        self.params_strarg = ddm.Model(drift=DriftSimpleStringArg(), T_dur=.5).solve_analytical(conditions={"type": "a"})
        # Dependence with a tuple argument
        self.params_tuplearg = ddm.Model(drift=DriftSimpleTupleArg(), T_dur=.5).solve_analytical(conditions={"cohs": (.2, 1, 2)})
        self.quick_cn_b = ddm.Model(T_dur=.5, choice_names=("a", "b b")).solve_numerical_cn()
        self.all_sols = [self.quick_ana, self.quick_cn, self.quick_imp, self.params_ana, self.params_cn, self.params_imp, self.params_strarg, self.params_tuplearg, self.quick_cn_b]
        # Includes undecided
    def test_pdfs(self):
        """Make sure we produce valid distributions from solutions"""
        # For each test model
        for s in self.all_sols:
            dt = s.model.dt
            # Distribution sums to 1
            assert np.isclose(fsum([fsum(s.pdf("_top"))*dt, fsum(s.pdf("_bottom"))*dt, s.prob_undecided()]), 1)
            # Correct and error probabilities are sensible
            assert np.isclose(fsum(s.pdf("_top")*dt), s.prob("_top"))
            assert np.isclose(fsum(s.pdf("_bottom")*dt), s.prob("_bottom"))
            if s.choice_names == ("correct", "error"):
                assert s.mean_decision_time() > 0
            if s.prob_undecided() == 0:
                assert s.prob(1) == s.prob_forced(1)
                assert s.prob(2) == s.prob_forced(0)
            # Signed probabilities sum to 1
            if s.undec is not None:
                assert np.isclose(np.sum(s.prob_sign("_top")) + np.sum(s.prob_sign("_bottom")), 1, rtol=.005)
                assert np.sum(s.prob_sign("_top")) + np.sum(s.prob_sign("_bottom")) <= 1
            # Correct time domain
            assert len(s.pdf("_top")) == len(s.model.t_domain())
        self.quick_cn_b.pdf("a")
        self.quick_cn_b.pdf("b b")
        self.quick_cn_b.cdf("a")
        self.quick_cn_b.cdf("_bottom")
        self.quick_cn_b.prob("a")
        self.quick_cn_b.prob("b b")
        self.quick_cn_b.prob_forced("b b")
        # pdf_undec with pdf and pdf bottom sum to one if pdf_undec exists
        for s in [self.quick_cn, self.quick_imp, self.params_cn, self.params_imp]:
            dx = s.model.dx
            if s.undec is not None:
                # Allow better tolerance since accuracy isn't perfect for undecided pdf
                assert np.isclose(fsum([fsum(s.pdf("_top"))*dt, fsum(s.pdf("_bottom"))*dt, fsum(s.pdf_undec())*dx]), 1, atol=.001)
    def test_evaluate(self):
        for s in self.all_sols:
            assert s.evaluate(.3, True) > 0
            assert s.evaluate(.1, False) > 0
            assert s.evaluate(100, "_top") == 0
            assert s.evaluate(100, "_bottom") == 0
        self.quick_cn_b.evaluate(100, "a") == 0
        self.quick_cn_b.evaluate(100, "a") == 0

class TestTriDiagMatrix(TestCase):
    def setUp(self):
        self.matrices = [ddm.tridiag.TriDiagMatrix.eye(1)*4.1, # For fully collapsing bounds
                         ddm.tridiag.TriDiagMatrix.eye(3),
                         ddm.tridiag.TriDiagMatrix(diag=np.asarray([1, 2, 3]),
                                                   up=np.asarray([5, 1]),
                                                   down=np.asarray([1, 2])),
                         ddm.tridiag.TriDiagMatrix(diag=np.asarray([1.1, 2.6, -3.1]),
                                                   up=np.asarray([50, 1.6]),
                                                   down=np.asarray([.1, 2.4]))]
        self.scalars = [5.4, 9, 0, 1, -6]
    def test_multiply(self):
        for m in self.matrices:
            for s in self.scalars:
                #assert not np.any(((m * s).to_scipy_sparse() != m.to_scipy_sparse().dot(s)).todense())
                assert not np.any(((m * s).to_scipy_sparse() != (m.to_scipy_sparse()*s)).todense())
            for m2 in self.matrices:
                if m.shape == m2.shape:
                    assert not np.any(((m.dot(m2)) != m.to_scipy_sparse().dot(m2.to_scipy_sparse())).todense())
                    assert not np.any((m * m2).to_scipy_sparse() != m.to_scipy_sparse().multiply(m2.to_scipy_sparse()).todense())
    def test_add_inplace(self):
        ms = [copy.deepcopy(m) for m in self.matrices]
        for m,mo in zip(ms, self.matrices):
            m *= 1.4
            m *= mo
            assert m == (mo * 1.4) * mo
    def test_add(self):
        for m in self.matrices:
            #for s in self.scalars:
            #    np.sum((m + s).to_scipy_sparse() != m.to_scipy_sparse() + s)
            for m2 in self.matrices:
                if m.shape == m2.shape:
                    assert not np.any(((m + m2).to_scipy_sparse() != (m.to_scipy_sparse() + m2.to_scipy_sparse())).todense())
    def test_add_r(self):
        for m in self.matrices:
            #for s in self.scalars:
            #    np.sum((s + m).to_scipy_sparse() != s + m.to_scipy_sparse())
            for m2 in self.matrices:
                if m.shape == m2.shape:
                    assert not np.any(((m2 + m).to_scipy_sparse() != (m2.to_scipy_sparse() + m.to_scipy_sparse())).todense())
    def test_add_inplace(self):
        ms = [copy.deepcopy(m) for m in self.matrices]
        for m,mo in zip(ms, self.matrices):
            m += 1.4
            m += mo
            assert not m != (mo + 1.4) + mo
    def test_subtract(self):
        for m in self.matrices:
            #for s in self.scalars:
            #    np.sum((m - s).to_scipy_sparse() != m.to_scipy_sparse() + -s)
            for m2 in self.matrices:
                if m.shape == m2.shape:
                    assert not np.any(((m - m2).to_scipy_sparse() != (m.to_scipy_sparse() - m2.to_scipy_sparse())).todense())
    def test_subtract_r(self):
        for m in self.matrices:
            #for s in self.scalars:
            #    np.sum((s - m).to_scipy_sparse() != s - m.to_scipy_sparse())
            for m2 in self.matrices:
                if m.shape == m2.shape:
                    assert not np.any(((m2 - m).to_scipy_sparse() != (m2.to_scipy_sparse() - m.to_scipy_sparse())).todense())
    def test_subtract_inplace(self):
        ms = [copy.deepcopy(m) for m in self.matrices]
        for m,mo in zip(ms, self.matrices):
            m -= 1.4
            m -= mo
            assert not m != (mo - 1.4) - mo

class TestMisc(TestCase):
    def test_analytic_lin_collapse(self):
        """Make sure linearly collapsing bounds stops at 0"""
        # Will collapse to 0 by t=1
        b = ddm.models.bound.BoundCollapsingLinear(B=1, t=1)
        m = ddm.Model(bound=b, T_dur=2)
        s = m.solve_analytical()
        assert len(s.pdf("_top")) == len(m.t_domain())
        s = m.solve_analytical(force_python=True)
        assert len(s.pdf("_top")) == len(m.t_domain())
    def test_get_set_parameters_functions(self):
        """Test get_parameters, set_parameters, and get_parameter_names"""
        p1 = ddm.Fittable(minval=0, maxval=1)
        p2 = ddm.Fittable(minval=.3, maxval=.9, default=.4)
        m = ddm.Model(drift=ddm.DriftConstant(drift=p1), noise=ddm.NoiseLinear(noise=p2, x=.2, t=p1))
        print(m.get_model_parameters())
        assert all(id(a) == id(b) for a,b in zip(m.get_model_parameters(), [p1, p2]))
        assert all(a == b for a,b in zip(m.get_model_parameter_names(), ["drift/t", "noise"]))
        m.set_model_parameters(m.get_model_parameters())
        assert all(id(a) == id(b) for a,b in zip(m.get_model_parameters(), [p1, p2]))
        m.set_model_parameters([.5, .5])
        assert all(a == b for a,b in zip(m.get_model_parameters(), [.5, .5]))
<<<<<<< HEAD
    def test_model_stuff(self):
        m = ddm.Model(choice_names=("Aaa", "b b"), dx=.002, dt=.002, T_dur=5, drift=ddm.DriftConstant(drift=3), name='xxx')
        s = m.solve()
        assert m.choice_names == s.choice_names
        samp = s.resample(10)
        assert s.choice_names == m.choice_names
        str(m)
        from pyddm import Model, DriftConstant, NoiseConstant, BoundConstant, ICPointSourceCenter, OverlayNone
        assert m == eval(repr(m))
=======
    def test_solve_all_conditions_parameterizations(self):
        class DriftCond(ddm.Drift):
            name = "Simple drift requires two conditions"
            required_conditions = ["c1", "c2"]
            required_parameters = []
            def get_drift(self, conditions, **kwargs):
                return conditions["c1"] * conditions["c2"]
        m = ddm.Model(drift=DriftCond())
        cond_combs = [{"c1": 2, "c2": 0.9}, {"c1": 2, "c2": 1.0}, {"c1": 2, "c2": 0.9}, {"c1": 2, "c2": 1.0}]
        samp_arr = np.array([[1, 0, conditions["c1"], conditions["c2"]] for conditions in cond_combs])
        samp = ddm.Sample.from_numpy_array(samp_arr, ["c1", "c2"])
        sols1 = ddm.functions.solve_all_conditions(m, sample=samp)
        sols2 = ddm.functions.solve_all_conditions(m, condition_combinations=cond_combs)
        for s1, s2 in zip(sols1.values(), sols2.values()):
            assert np.all(np.isclose(s1.pdf_corr(), s2.pdf_corr(), atol=1e-3, rtol=1e-3)), "solve_all_conditions parameterizations differed (correct RT)"
            assert np.all(np.isclose(s1.pdf_err(), s2.pdf_err(), atol=1e-3, rtol=1e-3)), "solve_all_conditions parameterizations differed (error RT)"
        with self.assertRaises(AssertionError):
            ddm.functions.solve_all_conditions(m, condition_combinations=cond_combs + [{"c1": 1, "c2": 1.0, "dummy": -1}])
>>>>>>> 88e6b93c

class TestCSolver(TestCase):
    def test_numerical(self):
        assert ddm.model.HAS_CSOLVE, "C extension build failed"
        # Test all code paths
        models = [
            ddm.Model(),
            ddm.Model(bound=ddm.BoundCollapsingExponential(B=2.5, tau=.5)),
            ddm.Model(drift=ddm.DriftLinear(x=0, t=.5, drift=0)),
            ddm.Model(drift=ddm.DriftLinear(x=-.5, t=0, drift=.1)),
            ddm.Model(drift=ddm.DriftLinear(x=.5, t=.5, drift=.2), bound=ddm.BoundCollapsingExponential(B=1, tau=1)),
            ddm.Model(noise=ddm.NoiseLinear(x=0, t=.2, noise=.5)),
            ddm.Model(noise=ddm.NoiseLinear(x=-.2, t=0, noise=.4), choice_names=("left", "right")),
            ddm.Model(noise=ddm.NoiseLinear(x=.2, t=.2, noise=.6), bound=ddm.BoundCollapsingLinear(B=1, t=1)),
            ]
        for i,m in enumerate(models):
            print(i)
            s1 = m.solve_numerical_implicit(force_python=True)
            s2 = m.solve_numerical_c()
            assert np.all(np.isclose(s1.pdf("_top"), s2.pdf("_top"), atol=2e-2, rtol=1e-2)), "Testing model id " + str(i)
            assert np.all(np.isclose(s1.pdf("_bottom"), s2.pdf("_bottom"), atol=2e-2, rtol=1e-2)), "Testing model id " + str(i)
    def test_analytic(self):
        assert ddm.analytic.HAS_CSOLVE, "C extension build failed"
        models = [
            ddm.Model(),
            ddm.Model(bound=ddm.BoundCollapsingLinear(B=2.5, t=2)),
            ddm.Model(bound=ddm.BoundCollapsingLinear(B=1.0, t=2)),
            ddm.Model(IC=ddm.ICPoint(x0=.3)),
            ddm.Model(IC=ddm.ICPoint(x0=.3), bound=ddm.BoundCollapsingLinear(B=1.0, t=2)),
            ]
        for i,m in enumerate(models):
            s1 = m.solve_analytical(force_python=True)
            s2 = m.solve_analytical(force_python=False)
            assert np.all(np.isclose(s1.pdf("_top"), s2.pdf("_top"), atol=1e-3, rtol=1e-3)), "Testing model id " + str(i)
            assert np.all(np.isclose(s1.pdf("_bottom"), s2.pdf("_bottom"), atol=1e-3, rtol=1e-3)), "Testing model id " + str(i)



# TODO test if there is no overlay, then corr + err + undecided = 1
# TODO test bounds that don't depend on t but do depend on conditions, mus like that, etc.
# TODO test solution.resample in integration testing
# TODO test loss parallelization?<|MERGE_RESOLUTION|>--- conflicted
+++ resolved
@@ -771,7 +771,6 @@
         assert all(id(a) == id(b) for a,b in zip(m.get_model_parameters(), [p1, p2]))
         m.set_model_parameters([.5, .5])
         assert all(a == b for a,b in zip(m.get_model_parameters(), [.5, .5]))
-<<<<<<< HEAD
     def test_model_stuff(self):
         m = ddm.Model(choice_names=("Aaa", "b b"), dx=.002, dt=.002, T_dur=5, drift=ddm.DriftConstant(drift=3), name='xxx')
         s = m.solve()
@@ -781,7 +780,6 @@
         str(m)
         from pyddm import Model, DriftConstant, NoiseConstant, BoundConstant, ICPointSourceCenter, OverlayNone
         assert m == eval(repr(m))
-=======
     def test_solve_all_conditions_parameterizations(self):
         class DriftCond(ddm.Drift):
             name = "Simple drift requires two conditions"
@@ -796,11 +794,10 @@
         sols1 = ddm.functions.solve_all_conditions(m, sample=samp)
         sols2 = ddm.functions.solve_all_conditions(m, condition_combinations=cond_combs)
         for s1, s2 in zip(sols1.values(), sols2.values()):
-            assert np.all(np.isclose(s1.pdf_corr(), s2.pdf_corr(), atol=1e-3, rtol=1e-3)), "solve_all_conditions parameterizations differed (correct RT)"
-            assert np.all(np.isclose(s1.pdf_err(), s2.pdf_err(), atol=1e-3, rtol=1e-3)), "solve_all_conditions parameterizations differed (error RT)"
+            assert np.all(np.isclose(s1.pdf("_upper"), s2.pdf("_upper"), atol=1e-3, rtol=1e-3)), "solve_all_conditions parameterizations differed (correct RT)"
+            assert np.all(np.isclose(s1.pdf("_lower"), s2.pdf("_lower"), atol=1e-3, rtol=1e-3)), "solve_all_conditions parameterizations differed (error RT)"
         with self.assertRaises(AssertionError):
             ddm.functions.solve_all_conditions(m, condition_combinations=cond_combs + [{"c1": 1, "c2": 1.0, "dummy": -1}])
->>>>>>> 88e6b93c
 
 class TestCSolver(TestCase):
     def test_numerical(self):
