# Copyright 2018 Max Shinn <maxwell.shinn@yale.edu>
#           2018 Norman Lam <norman.lam@yale.edu>
# 
# This file is part of PyDDM, and is available under the MIT license.
# Please see LICENSE.txt in the root directory for more information.

__all__ = ['LossFunction', 'LossSquaredError', 'LossLikelihood', 'LossBIC', 'LossRobustLikelihood', 'LossRobustBIC']

import logging
import numpy as np

from paranoid.decorators import accepts, returns, requires, ensures, paranoidclass
from paranoid.types import Self, Number, Positive0, Natural1
from ..sample import Sample
from ..model import Model
from ..logger import logger as _logger

class LossFunction(object):
    """An abstract class for a function to assess goodness of fit.

    This is an abstract class for describing how well data fits a model.

    When subclasses are initialized, they will be initialized with the
    Sample object to which the model should be fit.  Because the data
    will not change but the model will change, this is specified with
    initialization.  

    The optional `required_conditions` argument limits the
    stratification of `sample` by conditions to only the conditions
    mentioned in `required_conditions`.  This decreases computation
    time by only solving the model for the condition names listed in
    `required_conditions`.  For example, a simple DDM with no drift
    and constant variaince would mean `required_conditions` is an
    empty list.

    The optional `method` argument can be "analytical", "numerical",
    "cn", "implicit", or "explicit".

    This will automatically parallelize if set_N_cpus() has been
    called.
    """
    @classmethod
    def _generate(cls):
        # Return an instance of each subclass which doesn't have a
        # "setup" method, i.e. it takes no arguments.
        subs = cls.__subclasses__()
        for s in subs:
            # Check if setup is the same as its parent.
            if s.setup is LossFunction.setup:
                samp = Sample.from_numpy_array(np.asarray([[.3, 1], [.4, 0], [.1, 0], [.2, 1]]), [])
                yield s(sample=samp, dt=.01, T_dur=2)
    def __init__(self, sample, required_conditions=None, method=None, **kwargs):
        assert hasattr(self, "name"), "Solver needs a name"
        self.sample = sample
        self.required_conditions = required_conditions
        self.method = method
        self.setup(**kwargs)
    def setup(self, **kwargs):
        """Initialize the loss function.

        The optional `setup` function is executed at the end of the
        initializaiton.  It is executed only once at the beginning of
        the fitting procedure.

        This function may optionally be redefined in subclasses.
        """
        pass
    def loss(self, model):
        """Compute the value of the loss function for the given model.

        This function must be redefined in subclasses.

        `model` should be a Model object.  This should return a
        floating point value, where smaller values mean a better fit
        of the model to the data.
        """
        raise NotImplementedError("Loss function %s invalid: must define the loss(self, model) function" % self.__class__.__name__)
    def cache_by_conditions(self, model):
        """Solve the model for all relevant conditions.

        Solve `model` for each combination of conditions found within the
        dataset.  For example, if `required_conditions` is ["hand", "color"],
        and hand can be left or right and color can be blue or green, solves
        the model for: hand=left and color=blue; hand=right and color=blue;
        hand=left and color=green, hand=right and color=green.

        This is a convenience function for defining new loss
        functions.  There is generally no need to redefine this
        function in subclasses.

        """
        from ..functions import solve_all_conditions
<<<<<<< HEAD
        return solve_all_conditions(model, self.sample, method=self.method)

=======
        return solve_all_conditions(model, sample=self.sample, method=self.method)
                
>>>>>>> 88e6b93c
@paranoidclass
class LossSquaredError(LossFunction):
    """Squared-error loss function"""
    name = "Squared Error"
    @staticmethod
    def _test(v):
        assert v.dt in Positive0()
        assert v.T_dur in Positive0()
        assert v.hists_choice_upper != {}
        assert v.hists_choice_lower != {}
        assert v.target.size == 2*len(v.hists_choice_upper.keys())*(v.T_dur/v.dt+1)
    @staticmethod
    def _generate():
        yield LossSquaredError(sample=next(Sample._generate()), dt=.01, T_dur=3)
    def setup(self, dt, T_dur, **kwargs):
        self.dt = dt
        self.T_dur = T_dur
        self.hists_choice_upper = {}
        self.hists_choice_lower = {}
        for comb in self.sample.condition_combinations(required_conditions=self.required_conditions):
            self.hists_choice_upper[frozenset(comb.items())] = np.histogram(self.sample.subset(**comb).choice_upper, bins=int(T_dur/dt)+1, range=(0-dt/2, T_dur+dt/2))[0]/len(self.sample.subset(**comb))/dt # dt/2 (and +1) is continuity correction
            self.hists_choice_lower[frozenset(comb.items())] = np.histogram(self.sample.subset(**comb).choice_lower, bins=int(T_dur/dt)+1, range=(0-dt/2, T_dur+dt/2))[0]/len(self.sample.subset(**comb))/dt
        self.target = np.concatenate([s for i in sorted(self.hists_choice_upper.keys()) for s in [self.hists_choice_upper[i], self.hists_choice_lower[i]]])
    @accepts(Self, Model)
    @returns(Number)
    @requires("model.dt == self.dt and model.T_dur == self.T_dur")
    def loss(self, model):
        assert model.dt == self.dt and model.T_dur == self.T_dur
        sols = self.cache_by_conditions(model)
        this = np.concatenate([s for i in sorted(self.hists_choice_upper.keys()) for s in [sols[i].pdf("_top"), sols[i].pdf("_bottom")]])
        return np.sum((this-self.target)**2)*self.dt**2

@paranoidclass
class LossLikelihood(LossFunction):
    """Likelihood loss function"""
    name = "Negative log likelihood"
    _robustness_param = 0
    @staticmethod
    def _test(v):
        assert v.dt in Positive0()
        assert v.T_dur in Positive0()
    @staticmethod
    def _generate():
        yield LossLikelihood(sample=next(Sample._generate()), dt=.01, T_dur=3)
    def setup(self, dt, T_dur, **kwargs):
        self.dt = dt
        self.T_dur = T_dur
        # Each element in the dict is indexed by the conditions of the
        # model (e.g. coherence, trial conditions) as a frozenset.
        # Each contains a tuple of lists, which are to contain the
        # position for each within a histogram.  For instance, if a
        # reaction time corresponds to position i, then we can index a
        # list representing a normalized histogram/"pdf" (given by dt
        # and T_dur) for immediate access to the probability of
        # obtaining that value.
        self.hist_indexes = {}
        for comb in self.sample.condition_combinations(required_conditions=self.required_conditions):
            s = self.sample.subset(**comb)
            maxt = max(max(s.choice_upper) if s.choice_upper.size != 0 else -1, max(s.choice_lower) if s.choice_lower.size != 0 else -1)
            assert maxt <= self.T_dur, "Simulation time T_dur=%f not long enough for these data. (max sample RT=%f)" % (self.T_dur, maxt)
            # Find the integers which correspond to the timepoints in
            # the pdfs.  Also don't group them into the first bin
            # because this creates bias.
            choice_upper = [int(round(e/dt)) for e in s.choice_upper]
            choice_lower = [int(round(e/dt)) for e in s.choice_lower]
            undec = self.sample.undecided
            self.hist_indexes[frozenset(comb.items())] = (choice_upper, choice_lower, undec)
    @accepts(Self, Model)
    @returns(Number)
    @requires("model.dt == self.dt and model.T_dur == self.T_dur")
    def loss(self, model):
        assert model.dt == self.dt and model.T_dur == self.T_dur
        sols = self.cache_by_conditions(model)
        loglikelihood = 0
        for k in sols.keys():
            # nans come from negative values in the pdfs, which in
            # turn come from the dx parameter being set too low.  This
            # comes up when fitting, because sometimes the algorithm
            # will "explore" and look at extreme parameter values.
            # For example, this arises when standard deviation is very
            # close to 0.  We will issue a warning now, but throwing
            # an exception may be the better way to handle this to
            # make sure it doesn't go unnoticed.
            with np.errstate(all='raise', under='ignore'):
                try:
                    loglikelihood += np.sum(np.log(sols[k].pdf("_top")[self.hist_indexes[k][0]] + self._robustness_param))
                    loglikelihood += np.sum(np.log(sols[k].pdf("_bottom")[self.hist_indexes[k][1]] + self._robustness_param))
                except FloatingPointError:
                    minlike = min(np.min(sols[k].pdf("_top")), np.min(sols[k].pdf("_bottom")))
                    if minlike == 0:
                        _logger.warning("Infinite likelihood encountered. Please either use a Robust likelihood method (e.g. LossRobustLikelihood or LossRobustBIC) or even better use a mixture model (via an Overlay) which covers the full range of simulated times to avoid infinite negative log likelihood.  See the FAQs in the documentation for more information.")
                    elif minlike < 0:
                        _logger.warning("Infinite likelihood encountered. Simulated histogram is less than zero in likelihood calculation.  Try decreasing dt.")
                    _logger.debug(model.parameters())
                    return np.inf
            # This is not a valid way to incorporate undecided trials into a likelihood
            #if sols[k].prob_undecided() > 0:
            #    loglikelihood += np.log(sols[k].prob_undecided())*self.hist_indexes[k][2]
        return -loglikelihood


@paranoidclass
class LossBIC(LossLikelihood):
    """BIC loss function, functionally equivalent to LossLikelihood"""
    name = "BIC"
    @staticmethod
    def _test(v):
        assert v.nparams in Natural1()
        assert v.samplesize in Natural1()
    @staticmethod
    def _generate():
        samp = Sample.from_numpy_array(np.asarray([[.3, 1], [.4, 0], [.1, 0], [.2, 1]]), [])
        yield LossBIC(sample=samp, nparams=4, samplesize=100, dt=.01, T_dur=3)
    def setup(self, nparams, samplesize, **kwargs):
        self.nparams = nparams
        self.samplesize = samplesize
        LossLikelihood.setup(self, **kwargs)
    @accepts(Self, Model)
    @returns(Number)
    @requires("model.dt == self.dt and model.T_dur == self.T_dur")
    def loss(self, model):
        loglikelihood = -LossLikelihood.loss(self, model)
        return np.log(self.samplesize)*self.nparams - 2*loglikelihood

class LossRobustLikelihood(LossLikelihood):
    """Likelihood loss function which will not fail for infinite likelihoods.

    Usually you will want to use LossLikelihood instead.  See the FAQs
    in the documentation for more information on how this differs from
    LossLikelihood.
    """
    _robustness_param = 1e-20

class LossRobustBIC(LossBIC):
    """BIC loss function which will not fail for infinite likelihoods.

    Usually you will want to use LossBIC instead.  See the FAQs in the
    documentation for more information on how this differs from
    LossBIC.
    """
    _robustness_param = 1e-20<|MERGE_RESOLUTION|>--- conflicted
+++ resolved
@@ -90,13 +90,7 @@
 
         """
         from ..functions import solve_all_conditions
-<<<<<<< HEAD
-        return solve_all_conditions(model, self.sample, method=self.method)
-
-=======
         return solve_all_conditions(model, sample=self.sample, method=self.method)
-                
->>>>>>> 88e6b93c
 @paranoidclass
 class LossSquaredError(LossFunction):
     """Squared-error loss function"""
